--- conflicted
+++ resolved
@@ -1,25 +1,3 @@
-<<<<<<< HEAD
-from sqlalchemy import Column, String, Text, Integer, Float, Boolean, DateTime, ForeignKey, JSON, Enum
-from sqlalchemy.orm import relationship
-from sqlalchemy.dialects.postgresql import UUID
-from app.models.base import Base
-import uuid
-import enum
-
-class QuestionType(str, enum.Enum):
-    MULTIPLE_CHOICE = "multiple_choice"
-    SHORT_ANSWER = "short_answer"
-    ESSAY = "essay"
-    NUMERICAL = "numerical"
-    TRUE_FALSE = "true_false"
-    FILL_BLANK = "fill_blank"
-
-class DifficultyLevel(str, enum.Enum):
-    BEGINNER = "beginner"
-    INTERMEDIATE = "intermediate"
-    ADVANCED = "advanced"
-    EXPERT = "expert"
-=======
 from sqlalchemy import Column, String, Integer, Float, Text, ForeignKey, Table, DateTime, JSON, Boolean
 from sqlalchemy.orm import relationship
 from app.models.base import Base # Assuming Base has id, created_at, updated_at
@@ -32,12 +10,119 @@
 #     Column("question_id", Integer, ForeignKey("questions.id"), primary_key=True),
 #     Column("tag_id", Integer, ForeignKey("tags.id"), primary_key=True),
 # )
->>>>>>> fc697b5d
 
 class Question(Base):
     __tablename__ = "questions"
 
-<<<<<<< HEAD
+    # Core fields from documentation
+    title = Column(String(255), nullable=True) # Optional title
+    content = Column(Text, nullable=False) # Main text content of the question
+    question_type = Column(String(50), nullable=True) # MCQ, Short Answer, Essay, Numerical (from MetadataExtractor)
+
+    subject_id = Column(Integer, ForeignKey("subjects.id"), nullable=True) # Link to Subject model
+    # subject = relationship("Subject", back_populates="questions") # Define in Subject model too
+
+    difficulty_level_label = Column(String(50), nullable=True) # e.g., Easy, Medium, Hard (from MetadataExtractor)
+    difficulty_level_score = Column(Float, nullable=True) # e.g., 0.0 to 1.0 (from MetadataExtractor)
+
+    # Metadata from documentation (question_metadata table in original SQL schema)
+    # These could be columns directly on the Question table or in a related JSONB/JSON column,
+    # or a separate QuestionMetadata one-to-one table.
+    # For simplicity in this conceptual model, let's add some directly or use JSON.
+
+    source = Column(String(255), nullable=True) # e.g., "Exam 2021", "Textbook Chapter 5"
+    year = Column(Integer, nullable=True) # Year of the exam/source
+    priority_score = Column(Float, nullable=True) # Calculated score for importance/frequency
+
+    # keywords = Column(JSON, nullable=True) # Store as list of strings: ["keyword1", "keyword2"] (from TextProcessor/MetadataExtractor)
+    # tags = relationship("Tag", secondary=question_tags_table, back_populates="questions") # If using a Tag model
+
+    # AI-Generated Content / Fields (Conceptual - not necessarily direct DB columns without thought)
+    # ai_explanation_id = Column(Integer, ForeignKey("explanations.id"), nullable=True) # If explanations are separate
+    # ai_explanation_text = Column(Text, nullable=True) # Or store directly if simple
+
+    # raw_ocr_text = Column(Text, nullable=True) # If question originated from an image
+    # image_url = Column(String, nullable=True) # If an image is associated
+
+    # For vector storage, the actual embedding vector is usually NOT stored in PostgreSQL.
+    # It's stored in a vector database like ChromaDB.
+    # PostgreSQL would store the ID that links to the vector in ChromaDB.
+    # vector_id = Column(String, unique=True, index=True, nullable=True) # ID used in ChromaDB
+
+    # Fields for tracking processing status
+    is_processed_for_embedding = Column(Boolean, default=False)
+    processing_error_log = Column(Text, nullable=True)
+
+
+    # Relationships (examples)
+    # images = relationship("QuestionImage", back_populates="question") # If QuestionImage model exists
+    # attempts = relationship("UserAttempt", back_populates="question") # If UserAttempt model exists
+    # original_for_similars = relationship("SimilarQuestion", foreign_keys="[SimilarQuestion.similar_question_id]", back_populates="similar_question_obj")
+    # similars_generated = relationship("SimilarQuestion", foreign_keys="[SimilarQuestion.original_question_id]", back_populates="original_question_obj")
+
+
+    def __repr__(self):
+        return f"<Question(id={self.id}, title='{self.title[:30]}...')>"
+
+
+# Example for related models if defined (conceptual)
+# class Subject(Base):
+#     __tablename__ = "subjects"
+#     name = Column(String, unique=True, index=True)
+#     questions = relationship("Question", back_populates="subject")
+
+# class Tag(Base):
+#     __tablename__ = "tags"
+#     name = Column(String, unique=True, index=True)
+#     questions = relationship("Question", secondary=question_tags_table, back_populates="tags")
+
+# class QuestionImage(Base):
+#     __tablename__ = "question_images"
+#     question_id = Column(Integer, ForeignKey("questions.id"))
+#     image_url = Column(String, nullable=False)
+#     ocr_text = Column(Text, nullable=True)
+#     question = relationship("Question", back_populates="images")
+
+# class Explanation(Base):
+# __tablename__ = "explanations"
+#    question_id = Column(Integer, ForeignKey("questions.id"), unique=True) # One-to-one or one-to-many if multiple explanation types
+#    content = Column(Text, nullable=False)
+#    type = Column(String(50), default="ai_generated") # e.g., "ai_generated", "manual"
+#    # question = relationship("Question", back_populates="explanation")
+
+# class SimilarQuestion(Base): # Association object for self-referential many-to-many
+#     __tablename__ = "similar_questions"
+#     original_question_id = Column(Integer, ForeignKey("questions.id"), primary_key=True)
+#     similar_question_id = Column(Integer, ForeignKey("questions.id"), primary_key=True)
+#     similarity_score = Column(Float, nullable=True)
+#
+#     original_question_obj = relationship("Question", foreign_keys=[original_question_id], back_populates="similars_generated")
+#     similar_question_obj = relationship("Question", foreign_keys=[similar_question_id], back_populates="original_for_similars")
+
+from sqlalchemy import Column, String, Text, Integer, Float, Boolean, DateTime, ForeignKey, JSON, Enum
+from sqlalchemy.orm import relationship
+from sqlalchemy.dialects.postgresql import UUID
+from app.models.base import Base
+import uuid
+import enum
+
+class QuestionType(str, enum.Enum):
+    MULTIPLE_CHOICE = "multiple_choice"
+    SHORT_ANSWER = "short_answer"
+    ESSAY = "essay"
+    NUMERICAL = "numerical"
+    TRUE_FALSE = "true_false"
+    FILL_BLANK = "fill_blank"
+
+class DifficultyLevel(str, enum.Enum):
+    BEGINNER = "beginner"
+    INTERMEDIATE = "intermediate"
+    ADVANCED = "advanced"
+    EXPERT = "expert"
+
+class Question(Base):
+    __tablename__ = "questions"
+
     title = Column(String(500), nullable=False, index=True)
     content = Column(Text, nullable=False)
     answer = Column(Text, nullable=True)  # Correct answer
@@ -209,90 +294,4 @@
     similar_question = relationship("Question", foreign_keys=[similar_question_id], back_populates="similar_from")
 
     def __repr__(self):
-        return f"<SimilarQuestion(original={self.original_question_id}, similar={self.similar_question_id}, score={self.similarity_score})>"
-=======
-    # Core fields from documentation
-    title = Column(String(255), nullable=True) # Optional title
-    content = Column(Text, nullable=False) # Main text content of the question
-    question_type = Column(String(50), nullable=True) # MCQ, Short Answer, Essay, Numerical (from MetadataExtractor)
-
-    subject_id = Column(Integer, ForeignKey("subjects.id"), nullable=True) # Link to Subject model
-    # subject = relationship("Subject", back_populates="questions") # Define in Subject model too
-
-    difficulty_level_label = Column(String(50), nullable=True) # e.g., Easy, Medium, Hard (from MetadataExtractor)
-    difficulty_level_score = Column(Float, nullable=True) # e.g., 0.0 to 1.0 (from MetadataExtractor)
-
-    # Metadata from documentation (question_metadata table in original SQL schema)
-    # These could be columns directly on the Question table or in a related JSONB/JSON column,
-    # or a separate QuestionMetadata one-to-one table.
-    # For simplicity in this conceptual model, let's add some directly or use JSON.
-
-    source = Column(String(255), nullable=True) # e.g., "Exam 2021", "Textbook Chapter 5"
-    year = Column(Integer, nullable=True) # Year of the exam/source
-    priority_score = Column(Float, nullable=True) # Calculated score for importance/frequency
-
-    # keywords = Column(JSON, nullable=True) # Store as list of strings: ["keyword1", "keyword2"] (from TextProcessor/MetadataExtractor)
-    # tags = relationship("Tag", secondary=question_tags_table, back_populates="questions") # If using a Tag model
-
-    # AI-Generated Content / Fields (Conceptual - not necessarily direct DB columns without thought)
-    # ai_explanation_id = Column(Integer, ForeignKey("explanations.id"), nullable=True) # If explanations are separate
-    # ai_explanation_text = Column(Text, nullable=True) # Or store directly if simple
-
-    # raw_ocr_text = Column(Text, nullable=True) # If question originated from an image
-    # image_url = Column(String, nullable=True) # If an image is associated
-
-    # For vector storage, the actual embedding vector is usually NOT stored in PostgreSQL.
-    # It's stored in a vector database like ChromaDB.
-    # PostgreSQL would store the ID that links to the vector in ChromaDB.
-    # vector_id = Column(String, unique=True, index=True, nullable=True) # ID used in ChromaDB
-
-    # Fields for tracking processing status
-    is_processed_for_embedding = Column(Boolean, default=False)
-    processing_error_log = Column(Text, nullable=True)
-
-
-    # Relationships (examples)
-    # images = relationship("QuestionImage", back_populates="question") # If QuestionImage model exists
-    # attempts = relationship("UserAttempt", back_populates="question") # If UserAttempt model exists
-    # original_for_similars = relationship("SimilarQuestion", foreign_keys="[SimilarQuestion.similar_question_id]", back_populates="similar_question_obj")
-    # similars_generated = relationship("SimilarQuestion", foreign_keys="[SimilarQuestion.original_question_id]", back_populates="original_question_obj")
-
-
-    def __repr__(self):
-        return f"<Question(id={self.id}, title='{self.title[:30]}...')>"
-
-
-# Example for related models if defined (conceptual)
-# class Subject(Base):
-#     __tablename__ = "subjects"
-#     name = Column(String, unique=True, index=True)
-#     questions = relationship("Question", back_populates="subject")
-
-# class Tag(Base):
-#     __tablename__ = "tags"
-#     name = Column(String, unique=True, index=True)
-#     questions = relationship("Question", secondary=question_tags_table, back_populates="tags")
-
-# class QuestionImage(Base):
-#     __tablename__ = "question_images"
-#     question_id = Column(Integer, ForeignKey("questions.id"))
-#     image_url = Column(String, nullable=False)
-#     ocr_text = Column(Text, nullable=True)
-#     question = relationship("Question", back_populates="images")
-
-# class Explanation(Base):
-# __tablename__ = "explanations"
-#    question_id = Column(Integer, ForeignKey("questions.id"), unique=True) # One-to-one or one-to-many if multiple explanation types
-#    content = Column(Text, nullable=False)
-#    type = Column(String(50), default="ai_generated") # e.g., "ai_generated", "manual"
-#    # question = relationship("Question", back_populates="explanation")
-
-# class SimilarQuestion(Base): # Association object for self-referential many-to-many
-#     __tablename__ = "similar_questions"
-#     original_question_id = Column(Integer, ForeignKey("questions.id"), primary_key=True)
-#     similar_question_id = Column(Integer, ForeignKey("questions.id"), primary_key=True)
-#     similarity_score = Column(Float, nullable=True)
-#
-#     original_question_obj = relationship("Question", foreign_keys=[original_question_id], back_populates="similars_generated")
-#     similar_question_obj = relationship("Question", foreign_keys=[similar_question_id], back_populates="original_for_similars")
->>>>>>> fc697b5d
+        return f"<SimilarQuestion(original={self.original_question_id}, similar={self.similar_question_id}, score={self.similarity_score})>"